"""Generate reference documentation for Weights & Biases.

Creates docs for the Weights & Biases client library and for the wandb CLI tool.

For help, run:

python generate.py --help
"""
import argparse
import configparser
import os
from pathlib import Path
import shutil

import wandb

import cli
import library


config = configparser.ConfigParser()
config.read("config.ini")

DIRNAME = config["GLOBAL"]["DIRNAME"]
DIRNAMES_TO_TITLES = config["DIRNAMES_TO_TITLES"]
SKIPS = config["SKIPS"]["elements"].split(",")


def main(args):
    commit_id = args.commit_id

    # check valid commit id
    check_commit_id(commit_id)

    output_dir = args.output_dir
    template_file = args.template_file

    code_url_prefix = "/".join([args.repo, "tree", f"{commit_id}", args.prefix])

    ref_dir = os.path.join(output_dir, DIRNAME)
    for dirname in DIRNAMES_TO_TITLES.keys():
        if dirname in SKIPS:
            continue
        shutil.rmtree(os.path.join(ref_dir, dirname), ignore_errors=True)

    # Create the library docs
    library.build(commit_id, code_url_prefix, output_dir)

    # convert .build output to GitBook format
    rename_to_readme(ref_dir)

    # Create the CLI docs
    cli.build(ref_dir)

    # Change Folder with single README to file.md
    single_folder_format(ref_dir)

    # fill the SUMMARY.md with generated doc files,
    #  based on provided template.
    populate_summary(ref_dir, template_file, output_dir=output_dir)

    # clean_names(ref_dir)
    clean_names(ref_dir)


def populate_summary(
    docgen_folder: str, template_file: str = "_SUMMARY.md", output_dir: str = "."
) -> None:
    """Populates SUMMARY.md field describing gitbook sidebar.

    GitBook uses a `SUMMARY.md` file to determine which
    files to show in the sidebar. When using docugen,
    we must generate this partly programmatically.

    Args:
        docgen_folder: str. The root folder that contains
            the generated docs.
        template_file: str. A markdown template that contains
            the rest of the SUMMARY.md.
        output_dir: str. Directory into which to write the final
            SUMMARY.md file.
    """
    with open(template_file, "r") as f:
        doc_structure = f.read()

    docugen_markdown = walk_docugen(docgen_folder)

    doc_structure = doc_structure.format(docugen=docugen_markdown)

    with open(os.path.join(output_dir, "SUMMARY.md"), "w") as f:
        f.write(doc_structure)


def walk_docugen(folder: str) -> str:
    """Walk a folder and return a markdown-formatted list of markdown files."""
    docugen_markdowns = []
    indent = 0
    for path, dirs, files in os.walk(folder):
        if any("ref/" + skip in path for skip in SKIPS):
            continue
        dirs.sort()
        files.sort()
        path = str(Path(path).relative_to(Path(folder).parent))
        is_subdir = "/" in path
        if is_subdir:
            components = path.split("/")
            indent = len(components) - 1
            name = components[-1]
        else:
            name = path
        title = convert_name(name)
        docugen_markdowns.append("  " * indent + f"* [{title}]({path}/README.md)")

        docugen_markdowns.extend(add_files(files, path, indent))

    docugen_markdown = "\n".join(docugen_markdowns)

    return docugen_markdown


def add_files(files: list, root: str, indent: int) -> list:
    file_markdowns = []
    indentation = "  " * indent
    for file_name in files:
        if file_name == "README.md" or not file_name.endswith(".md"):
            continue
        short_name = file_name.split(".")[0]
        source_prefix = get_prefix(root)
        short_name = convert_name(short_name)
        file_name = file_name.lower()
        file_markdown = (
            indentation + f"  * [{source_prefix + short_name}]({root}/{file_name})"
        )
        file_markdowns.append(file_markdown)

    return file_markdowns


def get_prefix(path):
    if path == DIRNAME:
        return [], ""
    elif "data-types" in path:
<<<<<<< HEAD
        return r"wandb.data\_types."
=======
        return "wandb.data\_types."  # noqa
>>>>>>> f8d0bde8
    elif "public-api" in path:
        return "wandb.apis.public."

    elif "integrations" in path:
        package_name = path.split("/")[-1]
        return f"wandb.{package_name}."
    elif "python" in path:
        return "wandb."
    elif "java" or "app" in path:
        return ""
    else:
        return ""


def convert_name(name):
    if name in DIRNAMES_TO_TITLES.keys():
        name = DIRNAMES_TO_TITLES[name]

    name = name.replace("-", " ")

    return name


def rename_to_readme(directory):
    """Moves all the folder-level markdown files into their respective folders, as a README."""
    for root, folders, file_names in os.walk(directory):
        for file_name in file_names:
            raw_file_name, suffix = file_name[:-3], file_name[-3:]
            if suffix == ".md" and raw_file_name in folders:
                os.rename(
                    os.path.join(f"{root}", file_name),
                    os.path.join(f"{root}", raw_file_name, "README.md"),
                )


def clean_names(directory):
    """Converts names to lower case and removes spaces."""
    for root, folders, file_names in os.walk(directory):
        for name in file_names:
            if name == "README.md":
                short_name = name
            else:
                short_name = name.replace(" ", "-").lower()
            os.rename(
                os.path.join(f"{root}", f"{name}"),
                os.path.join(f"{root}", f"{short_name}"),
            )


def single_folder_format(directory):
    """Converts all sub-folders that only contain README.md to single files, as expected by GitBook.

    So the tree:
        - folder
            - README.md

    changes to
        - folder.md

    Args:
        directory: str. The directory to walk through.
    """
    for root, folders, file_names in os.walk(directory):
        number_of_folders = len(folders)
        number_of_files = len(file_names)
        if number_of_folders == 0 and number_of_files == 1:
            if file_names[0] == "README.md":
                cwd = os.path.split(root)[-1]
                parent_root = os.path.abspath(os.path.join(root, ".."))
                os.rename(
                    os.path.join(f"{root}", "README.md"),
                    os.path.join(f"{parent_root}", f"{cwd}.md"),
                )
                os.rmdir(root)


def filter_files(directory, files_to_remove):
    """Remove any unwanted files."""
    for root, _, file_names in os.walk(directory):
        for file_name in file_names:
            if file_name in files_to_remove:
                os.remove(os.path.join(f"{root}", f"{file_name}"))


def get_args():
    parser = argparse.ArgumentParser(
        description="Generate documentation for the wandb library and CLI."
    )
    # The commit_id can be the complete git hash
    # or can be the tag for the version of code.
    # eg. HASH = https://github.com/wandb/client/tree/c129c32964aca6a8509d98a0cc3c9bc46f2d8a4c
    # eg. TAG = https://github.com/wandb/client/tree/v0.10.27
    parser.add_argument(
        "--commit_id",
        type=str,
        help="Hash/Tag for the git commit to base the docs on. "
        + "Ensures that the source code is properly linked.",
    )
    parser.add_argument(
        "--template_file",
        type=str,
        default="_SUMMARY.md",
        help="Template markdown file with {docugen} where filenames to be written. "
        + "Defaults to ./_SUMMARY.md",
    )
    parser.add_argument(
        "--repo",
        type=str,
        default="https://www.github.com/wandb/client",
        help="Repo to link for source code. Defaults to wandb/client.",
    )
    parser.add_argument(
        "--prefix",
        type=str,
        default="wandb",
        help="Folder within GitHub repo where wandb client code is located. "
        + "Defaults to wandb.",
    )
    parser.add_argument(
        "--output_dir",
        type=str,
        default=os.getcwd(),
        help=f"Folder into which to place folder {DIRNAME}/ containing results. "
        + "Defaults to current directory.",
    )
    return parser.parse_args()


def check_commit_id(commit_id):
    """Checks for a valid commit id.

    Args:
        commit_id: The commit id provided
    """
    if "." in commit_id:
        # commit_id is a version
        wandb_version = f"v{wandb.__version__}"
        assert (
            wandb_version == commit_id
        ), f"git version does not match wandb version {wandb_version}"
    else:
        # commit_id is a git hash
        commit_id_len = len(commit_id)
        assert (
            commit_id_len == 40
        ), f"git hash must have all 40 characters, was {commit_id}"


if __name__ == "__main__":
    args = get_args()
    main(args)<|MERGE_RESOLUTION|>--- conflicted
+++ resolved
@@ -140,11 +140,7 @@
     if path == DIRNAME:
         return [], ""
     elif "data-types" in path:
-<<<<<<< HEAD
-        return r"wandb.data\_types."
-=======
         return "wandb.data\_types."  # noqa
->>>>>>> f8d0bde8
     elif "public-api" in path:
         return "wandb.apis.public."
 
